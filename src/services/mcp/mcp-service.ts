<<<<<<< HEAD
import { MCPClient } from 'mcp-client';
=======
>>>>>>> 6911f2b4
import * as dotenv from 'dotenv';
import * as fs from 'fs';
import * as path from 'path';

// Load environment variables
dotenv.config();

// Define server types
export type ServerType = 'sse';

// Define server interface
export interface ServerConfig {
  name: string;
  type: ServerType;
  url: string;
  apiKey?: string;
  enabled: boolean;
}

// Define MCP config interface
export interface MCPConfig {
  servers: ServerConfig[];
  defaultServer: string;
}

// Define Tool interface
export interface Tool {
  name: string;
  description: string;
<<<<<<< HEAD
  parameters: any;
=======
  inputSchema: any;
  outputSchema: any;
>>>>>>> 6911f2b4
}

// Define Resource interface
export interface Resource {
  uri: string;
  description: string;
}

<<<<<<< HEAD
// Define MCPServer interface
export interface MCPServer {
=======
// Mock MCPServer interface for type safety
interface MCPServer {
>>>>>>> 6911f2b4
  getTools(): Promise<Tool[]>;
  getResources(): Promise<Resource[]>;
  executeTool(toolName: string, args: any): Promise<any>;
  accessResource(uri: string): Promise<any>;
}

// MCP Service class
export class MCPService {
  private config: MCPConfig;
<<<<<<< HEAD
  private client: any; // Using any type to avoid SDK version conflicts
  private servers: Map<string, MCPServer> = new Map();
=======
  private servers: Map<string, any> = new Map();
  private processes: Map<string, ChildProcess> = new Map();
>>>>>>> 6911f2b4
  private tools: Map<string, Map<string, Tool>> = new Map();
  private resources: Map<string, Map<string, Resource>> = new Map();

  constructor() {
    // Load config
    const configPath = path.join(process.cwd(), 'config', 'mcp.config.json');
    this.config = JSON.parse(fs.readFileSync(configPath, 'utf-8'));
    
<<<<<<< HEAD
    // Initialize MCP client
    try {
      this.client = new MCPClient({
        name: 'vibestation',
        version: '0.1.0'
      });
      console.log('MCP client initialized');
    } catch (error) {
      console.error('Failed to initialize MCP client:', error);
    }
    
=======
>>>>>>> 6911f2b4
    // Initialize servers
    this.initServers();
  }

  // Initialize MCP servers
  private async initServers() {
    for (const serverConfig of this.config.servers) {
      if (serverConfig.enabled) {
        try {
          await this.connectToRemoteServer(serverConfig);
        } catch (error) {
          console.error(`Failed to initialize MCP server ${serverConfig.name}:`, error);
        }
      }
    }
  }

<<<<<<< HEAD
=======
  // Start a local STDIO server
  private async startLocalServer(serverConfig: ServerConfig): Promise<void> {
    if (!serverConfig.command) {
      throw new Error(`No command specified for server ${serverConfig.name}`);
    }

    return new Promise((resolve, reject) => {
      try {
        // Parse command and arguments
        const [command, ...args] = serverConfig.command!.split(' ');
        
        // Spawn process
        const process = spawn(command, args, {
          stdio: ['pipe', 'pipe', 'pipe'],
          shell: true,
        });
        
        // Store process
        this.processes.set(serverConfig.name, process);
        
        // Handle process events
        process.on('error', (error: Error) => {
          console.error(`Error starting MCP server ${serverConfig.name}:`, error);
          reject(error);
        });
        
        process.stdout.on('data', (data) => {
          console.log(`[${serverConfig.name}] ${data.toString().trim()}`);
        });
        
        process.stderr.on('data', (data) => {
          console.error(`[${serverConfig.name}] ${data.toString().trim()}`);
        });
        
        // Create a mock server object for now
        // In a real implementation, this would connect to the actual server
        const mockServer = {
          getTools: async () => {
            return [] as Tool[];
          },
          getResources: async () => {
            return [] as Resource[];
          },
          executeTool: async (toolName: string, args: any) => {
            console.log(`Executing tool ${toolName} with args:`, args);
            return { result: "Tool execution not implemented" };
          },
          accessResource: async (uri: string) => {
            console.log(`Accessing resource ${uri}`);
            return { data: "Resource access not implemented" };
          }
        };
        
        this.servers.set(serverConfig.name, mockServer);
        this.loadServerTools(serverConfig.name, mockServer);
        console.log(`Connected to MCP server ${serverConfig.name}`);
        resolve();
      } catch (error) {
        console.error(`Failed to start MCP server ${serverConfig.name}:`, error);
        reject(error);
      }
    });
  }

>>>>>>> 6911f2b4
  // Connect to a remote SSE server
  private async connectToRemoteServer(serverConfig: ServerConfig): Promise<void> {
    if (!serverConfig.url) {
      throw new Error(`No URL specified for server ${serverConfig.name}`);
    }

    try {
      // Replace environment variables in API key
      let apiKey = serverConfig.apiKey || '';
      if (apiKey.startsWith('${') && apiKey.endsWith('}')) {
        const envVar = apiKey.slice(2, -1);
        apiKey = process.env[envVar] || '';
      }
      
<<<<<<< HEAD
      // Connect to server - using a more flexible approach to handle API changes
      let server: MCPServer;
      
      try {
        // Try new API first
        server = await this.client.connect(serverConfig.name, {
          type: 'sse',
          url: serverConfig.url,
          apiKey: apiKey
        });
      } catch (error) {
        // Fallback for older versions of the SDK
        console.warn(`Trying alternative connection method for ${serverConfig.name}`);
        // @ts-ignore - Ignoring type errors for compatibility
        server = await this.client.connectToSSEServer(
          serverConfig.name,
          serverConfig.url,
          apiKey
        );
      }
      
      // Store server
      this.servers.set(serverConfig.name, server);
      
      // Load server tools
      await this.loadServerTools(serverConfig.name, server);
=======
      // Create a mock server object for now
      // In a real implementation, this would connect to the actual server
      const mockServer = {
        getTools: async () => {
          return [] as Tool[];
        },
        getResources: async () => {
          return [] as Resource[];
        },
        executeTool: async (toolName: string, args: any) => {
          console.log(`Executing tool ${toolName} with args:`, args);
          return { result: "Tool execution not implemented" };
        },
        accessResource: async (uri: string) => {
          console.log(`Accessing resource ${uri}`);
          return { data: "Resource access not implemented" };
        }
      };
>>>>>>> 6911f2b4
      
      this.servers.set(serverConfig.name, mockServer);
      this.loadServerTools(serverConfig.name, mockServer);
      console.log(`Connected to MCP server ${serverConfig.name}`);
    } catch (error) {
      console.error(`Failed to connect to MCP server ${serverConfig.name}:`, error);
      throw error;
    }
  }

  // Load tools from a server
  private async loadServerTools(serverName: string, server: MCPServer): Promise<void> {
    try {
      // Get tools
      const tools = await server.getTools();
      
      // Store tools
      this.tools.set(serverName, new Map());
      for (const tool of tools) {
        this.tools.get(serverName)!.set(tool.name, tool);
      }
      
      // Get resources
      const resources = await server.getResources();
      
      // Store resources
      this.resources.set(serverName, new Map());
      for (const resource of resources) {
        this.resources.get(serverName)!.set(resource.uri, resource);
      }
      
      console.log(`Loaded ${tools.length} tools and ${resources.length} resources from server ${serverName}`);
    } catch (error) {
      console.error(`Failed to load tools from server ${serverName}:`, error);
      throw error;
    }
  }

  // Get all servers
  public getServers(): { name: string; type: ServerType; connected: boolean }[] {
    return this.config.servers.map((serverConfig) => ({
      name: serverConfig.name,
      type: serverConfig.type,
      connected: this.servers.has(serverConfig.name),
    }));
  }

  // Get all tools for a server
  public getServerTools(serverName: string): Tool[] {
    const toolMap = this.tools.get(serverName);
    if (!toolMap) {
      return [];
    }
    return Array.from(toolMap.values());
  }

  // Get all tools across all servers
  public getAllTools(): { serverName: string; tool: Tool }[] {
    const allTools: { serverName: string; tool: Tool }[] = [];
    for (const [serverName, toolMap] of this.tools.entries()) {
      for (const tool of toolMap.values()) {
        allTools.push({ serverName, tool });
      }
    }
    return allTools;
  }

  // Execute a tool
  public async executeTool(
    serverName: string,
    toolName: string,
    args: any
  ): Promise<any> {
    const server = this.servers.get(serverName);
    if (!server) {
      throw new Error(`Server ${serverName} not connected`);
    }
    
    const toolMap = this.tools.get(serverName);
    if (!toolMap) {
      throw new Error(`No tools found for server ${serverName}`);
    }
    
    const tool = toolMap.get(toolName);
    if (!tool) {
      throw new Error(`Tool ${toolName} not found on server ${serverName}`);
    }
    
    try {
      const result = await server.executeTool(toolName, args);
      return result;
    } catch (error) {
      console.error(`Error executing tool ${toolName} on server ${serverName}:`, error);
      throw error;
    }
  }

  // Access a resource
  public async accessResource(serverName: string, uri: string): Promise<any> {
    const server = this.servers.get(serverName);
    if (!server) {
      throw new Error(`Server ${serverName} not connected`);
    }
    
    try {
      const resource = await server.accessResource(uri);
      return resource;
    } catch (error) {
      console.error(`Error accessing resource ${uri} on server ${serverName}:`, error);
      throw error;
    }
  }

  // Disconnect from all servers
  public async disconnectAllServers(): Promise<void> {
    this.servers.clear();
    this.tools.clear();
    this.resources.clear();
    console.log('Disconnected from all MCP servers');
  }
}

// Export a singleton instance
export const mcpService = new MCPService();<|MERGE_RESOLUTION|>--- conflicted
+++ resolved
@@ -1,10 +1,8 @@
-<<<<<<< HEAD
 import { MCPClient } from 'mcp-client';
-=======
->>>>>>> 6911f2b4
 import * as dotenv from 'dotenv';
 import * as fs from 'fs';
 import * as path from 'path';
+import { ChildProcess, spawn } from 'child_process';
 
 // Load environment variables
 dotenv.config();
@@ -18,6 +16,7 @@
   type: ServerType;
   url: string;
   apiKey?: string;
+  command?: string;
   enabled: boolean;
 }
 
@@ -31,12 +30,8 @@
 export interface Tool {
   name: string;
   description: string;
-<<<<<<< HEAD
-  parameters: any;
-=======
   inputSchema: any;
   outputSchema: any;
->>>>>>> 6911f2b4
 }
 
 // Define Resource interface
@@ -45,13 +40,8 @@
   description: string;
 }
 
-<<<<<<< HEAD
 // Define MCPServer interface
 export interface MCPServer {
-=======
-// Mock MCPServer interface for type safety
-interface MCPServer {
->>>>>>> 6911f2b4
   getTools(): Promise<Tool[]>;
   getResources(): Promise<Resource[]>;
   executeTool(toolName: string, args: any): Promise<any>;
@@ -61,13 +51,9 @@
 // MCP Service class
 export class MCPService {
   private config: MCPConfig;
-<<<<<<< HEAD
   private client: any; // Using any type to avoid SDK version conflicts
   private servers: Map<string, MCPServer> = new Map();
-=======
-  private servers: Map<string, any> = new Map();
   private processes: Map<string, ChildProcess> = new Map();
->>>>>>> 6911f2b4
   private tools: Map<string, Map<string, Tool>> = new Map();
   private resources: Map<string, Map<string, Resource>> = new Map();
 
@@ -76,7 +62,6 @@
     const configPath = path.join(process.cwd(), 'config', 'mcp.config.json');
     this.config = JSON.parse(fs.readFileSync(configPath, 'utf-8'));
     
-<<<<<<< HEAD
     // Initialize MCP client
     try {
       this.client = new MCPClient({
@@ -88,8 +73,6 @@
       console.error('Failed to initialize MCP client:', error);
     }
     
-=======
->>>>>>> 6911f2b4
     // Initialize servers
     this.initServers();
   }
@@ -99,7 +82,11 @@
     for (const serverConfig of this.config.servers) {
       if (serverConfig.enabled) {
         try {
-          await this.connectToRemoteServer(serverConfig);
+          if (serverConfig.type === 'sse') {
+            await this.connectToRemoteServer(serverConfig);
+          } else if (serverConfig.command) {
+            await this.startLocalServer(serverConfig);
+          }
         } catch (error) {
           console.error(`Failed to initialize MCP server ${serverConfig.name}:`, error);
         }
@@ -107,8 +94,6 @@
     }
   }
 
-<<<<<<< HEAD
-=======
   // Start a local STDIO server
   private async startLocalServer(serverConfig: ServerConfig): Promise<void> {
     if (!serverConfig.command) {
@@ -144,8 +129,7 @@
         });
         
         // Create a mock server object for now
-        // In a real implementation, this would connect to the actual server
-        const mockServer = {
+        const mockServer: MCPServer = {
           getTools: async () => {
             return [] as Tool[];
           },
@@ -173,7 +157,6 @@
     });
   }
 
->>>>>>> 6911f2b4
   // Connect to a remote SSE server
   private async connectToRemoteServer(serverConfig: ServerConfig): Promise<void> {
     if (!serverConfig.url) {
@@ -188,7 +171,6 @@
         apiKey = process.env[envVar] || '';
       }
       
-<<<<<<< HEAD
       // Connect to server - using a more flexible approach to handle API changes
       let server: MCPServer;
       
@@ -215,10 +197,13 @@
       
       // Load server tools
       await this.loadServerTools(serverConfig.name, server);
-=======
-      // Create a mock server object for now
-      // In a real implementation, this would connect to the actual server
-      const mockServer = {
+      console.log(`Connected to MCP server ${serverConfig.name}`);
+    } catch (error) {
+      console.error(`Failed to connect to MCP server ${serverConfig.name}:`, error);
+      
+      // Create a mock server as fallback
+      console.warn(`Creating mock server for ${serverConfig.name}`);
+      const mockServer: MCPServer = {
         getTools: async () => {
           return [] as Tool[];
         },
@@ -234,14 +219,10 @@
           return { data: "Resource access not implemented" };
         }
       };
->>>>>>> 6911f2b4
       
       this.servers.set(serverConfig.name, mockServer);
       this.loadServerTools(serverConfig.name, mockServer);
-      console.log(`Connected to MCP server ${serverConfig.name}`);
-    } catch (error) {
-      console.error(`Failed to connect to MCP server ${serverConfig.name}:`, error);
-      throw error;
+      console.log(`Created mock server for ${serverConfig.name}`);
     }
   }
 
@@ -350,6 +331,17 @@
 
   // Disconnect from all servers
   public async disconnectAllServers(): Promise<void> {
+    // Stop all processes
+    for (const [serverName, process] of this.processes.entries()) {
+      try {
+        process.kill();
+        console.log(`Stopped process for server ${serverName}`);
+      } catch (error) {
+        console.error(`Error stopping process for server ${serverName}:`, error);
+      }
+    }
+    
+    this.processes.clear();
     this.servers.clear();
     this.tools.clear();
     this.resources.clear();
