--- conflicted
+++ resolved
@@ -1,6 +1,4 @@
 # Vibestation
-<<<<<<< HEAD
-=======
 
 Vibestation is an AI and MCP client for desktop, similar to Claude Desktop. It allows you to chat with AI models and use MCP tools.
 
@@ -129,5 +127,4 @@
 
 ## License
 
-This project is licensed under the MIT License - see the LICENSE file for details.
->>>>>>> ba033531
+This project is licensed under the MIT License - see the LICENSE file for details.